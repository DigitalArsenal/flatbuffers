#!/bin/bash -eu
#
# Copyright 2014 Google Inc. All rights reserved.
#
# Licensed under the Apache License, Version 2.0 (the "License");
# you may not use this file except in compliance with the License.
# You may obtain a copy of the License at
#
#     http://www.apache.org/licenses/LICENSE-2.0
#
# Unless required by applicable law or agreed to in writing, software
# distributed under the License is distributed on an "AS IS" BASIS,
# WITHOUT WARRANTIES OR CONDITIONS OF ANY KIND, either express or implied.
# See the License for the specific language governing permissions and
# limitations under the License.

pushd "$(dirname $0)" >/dev/null
test_dir="$(pwd)"
<<<<<<< HEAD
go_path_base=${test_dir}/go_gen

function generate_go_code() {
  local preserve_case_flag=$1
  local go_src=$2
  local preserve_case_opt=""

  if [ "${preserve_case_flag}" = "true" ]; then
    preserve_case_opt="--preserve-case"
  fi

  ../flatc -g --gen-object-api ${preserve_case_opt} -I include_test -o ${go_src} monster_test.fbs optional_scalars.fbs
  ../flatc -g --gen-object-api ${preserve_case_opt} -I include_test/sub -o ${go_src} include_test/order.fbs
  ../flatc -g --gen-object-api ${preserve_case_opt} -o ${go_src}/Pizza include_test/sub/no_namespace.fbs
}

function run_go_suite() {
  local variant=$1
  local preserve_case_flag=$2
  local test_source=$3

  local go_path_variant=${go_path_base}_${variant}
  local go_src=${go_path_variant}/src
  local out_data=${test_dir}/monsterdata_go_wire_${variant}.mon

  echo "Running Go tests (${variant})"

  rm -rf "${go_path_variant}"
  mkdir -p "${go_src}"

  generate_go_code "${preserve_case_flag}" "${go_src}"

  mkdir -p ${go_src}/github.com/google/flatbuffers/go
  mkdir -p ${go_src}/flatbuffers_test

  cp -a ../go/* ${go_src}/github.com/google/flatbuffers/go
  cp -a "${test_source}" ${go_src}/flatbuffers_test/go_test.go

  # https://stackoverflow.com/a/63545857/7024978
  # We need to turn off go modules for this script to work.
  go env -w GO111MODULE=off

  GOPATH=${go_path_variant} go test flatbuffers_test \
                       --coverpkg=github.com/google/flatbuffers/go \
                       --cpp_data=${test_dir}/monsterdata_test.mon \
                       --out_data=${out_data} \
                       --bench=. \
                       --benchtime=3s \
                       --fuzz=true \
                       --fuzz_fields=4 \
                       --fuzz_objects=10000

  local go_test_result=$?
  rm -rf ${go_path_variant}/{pkg,src}

  if [[ ${go_test_result} != 0 ]]; then
    echo "KO: Go tests failed for ${variant}."
    # Re-enable go modules before exiting
    go env -w GO111MODULE=on
=======
go_path=${test_dir}/go_gen
go_src=${go_path}/src

# Emit Go code for the example schemas in the test dir:
../flatc -g --gen-object-api -I include_test -o ${go_src} monster_test.fbs optional_scalars.fbs
../flatc -g --gen-object-api -I include_test/sub -o ${go_src} include_test/order.fbs
../flatc -g --gen-object-api -o ${go_src}/Pizza include_test/sub/no_namespace.fbs
../flatc -g --gen-object-api -o ${go_src} required_strings.fbs

# Go requires a particular layout of files in order to link multiple packages.
# Copy flatbuffer Go files to their own package directories to compile the
# test binary:
mkdir -p ${go_src}/github.com/google/flatbuffers/go
mkdir -p ${go_src}/flatbuffers_test

cp -a ../go/* ./go_gen/src/github.com/google/flatbuffers/go
cp -a ./go_test.go ./go_gen/src/flatbuffers_test/

# https://stackoverflow.com/a/63545857/7024978
# We need to turn off go modules for this script
# to work.
go env -w  GO111MODULE=off

# Run tests with necessary flags.
# Developers may wish to see more detail by appending the verbosity flag
# -test.v to arguments for this command, as in:
#   go -test -test.v ...
# Developers may also wish to run benchmarks, which may be achieved with the
# flag -test.bench and the wildcard regexp ".":
#   go -test -test.bench=. ...
GOPATH=${go_path} go test flatbuffers_test \
                     --coverpkg=github.com/google/flatbuffers/go \
                     --cpp_data=${test_dir}/monsterdata_test.mon \
                     --out_data=${test_dir}/monsterdata_go_wire.mon \
                     --bench=. \
                     --benchtime=3s \
                     --fuzz=true \
                     --fuzz_fields=4 \
                     --fuzz_objects=10000

GO_TEST_RESULT=$?
rm -rf ${go_path}/{pkg,src}
if [[ $GO_TEST_RESULT  == 0 ]]; then
    echo "OK: Go tests passed."
else
    echo "KO: Go tests failed."
>>>>>>> a86afae9
    exit 1
  fi
}

# Run both default and preserve-case variants.
run_go_suite "default" "false" "./go_test.go"
run_go_suite "preserve_case" "true" "./go_test_preserve_case.go"

echo "OK: Go tests passed for default and preserve-case variants."

NOT_FMT_FILES=$(gofmt -l .)
if [[ ${NOT_FMT_FILES} != "" ]]; then
    echo "These files are not well gofmt'ed:"
    echo
    echo "${NOT_FMT_FILES}"
    # enable this when enums are properly formated
    # exit 1
fi

# Re-enable go modules when done tests
go env -w GO111MODULE=on<|MERGE_RESOLUTION|>--- conflicted
+++ resolved
@@ -16,7 +16,6 @@
 
 pushd "$(dirname $0)" >/dev/null
 test_dir="$(pwd)"
-<<<<<<< HEAD
 go_path_base=${test_dir}/go_gen
 
 function generate_go_code() {
@@ -31,6 +30,7 @@
   ../flatc -g --gen-object-api ${preserve_case_opt} -I include_test -o ${go_src} monster_test.fbs optional_scalars.fbs
   ../flatc -g --gen-object-api ${preserve_case_opt} -I include_test/sub -o ${go_src} include_test/order.fbs
   ../flatc -g --gen-object-api ${preserve_case_opt} -o ${go_src}/Pizza include_test/sub/no_namespace.fbs
+  ../flatc -g --gen-object-api ${preserve_case_opt} -o ${go_src} required_strings.fbs
 }
 
 function run_go_suite() {
@@ -76,54 +76,6 @@
     echo "KO: Go tests failed for ${variant}."
     # Re-enable go modules before exiting
     go env -w GO111MODULE=on
-=======
-go_path=${test_dir}/go_gen
-go_src=${go_path}/src
-
-# Emit Go code for the example schemas in the test dir:
-../flatc -g --gen-object-api -I include_test -o ${go_src} monster_test.fbs optional_scalars.fbs
-../flatc -g --gen-object-api -I include_test/sub -o ${go_src} include_test/order.fbs
-../flatc -g --gen-object-api -o ${go_src}/Pizza include_test/sub/no_namespace.fbs
-../flatc -g --gen-object-api -o ${go_src} required_strings.fbs
-
-# Go requires a particular layout of files in order to link multiple packages.
-# Copy flatbuffer Go files to their own package directories to compile the
-# test binary:
-mkdir -p ${go_src}/github.com/google/flatbuffers/go
-mkdir -p ${go_src}/flatbuffers_test
-
-cp -a ../go/* ./go_gen/src/github.com/google/flatbuffers/go
-cp -a ./go_test.go ./go_gen/src/flatbuffers_test/
-
-# https://stackoverflow.com/a/63545857/7024978
-# We need to turn off go modules for this script
-# to work.
-go env -w  GO111MODULE=off
-
-# Run tests with necessary flags.
-# Developers may wish to see more detail by appending the verbosity flag
-# -test.v to arguments for this command, as in:
-#   go -test -test.v ...
-# Developers may also wish to run benchmarks, which may be achieved with the
-# flag -test.bench and the wildcard regexp ".":
-#   go -test -test.bench=. ...
-GOPATH=${go_path} go test flatbuffers_test \
-                     --coverpkg=github.com/google/flatbuffers/go \
-                     --cpp_data=${test_dir}/monsterdata_test.mon \
-                     --out_data=${test_dir}/monsterdata_go_wire.mon \
-                     --bench=. \
-                     --benchtime=3s \
-                     --fuzz=true \
-                     --fuzz_fields=4 \
-                     --fuzz_objects=10000
-
-GO_TEST_RESULT=$?
-rm -rf ${go_path}/{pkg,src}
-if [[ $GO_TEST_RESULT  == 0 ]]; then
-    echo "OK: Go tests passed."
-else
-    echo "KO: Go tests failed."
->>>>>>> a86afae9
     exit 1
   fi
 }
