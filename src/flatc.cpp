/*
 * Copyright 2014 Google Inc. All rights reserved.
 *
 * Licensed under the Apache License, Version 2.0 (the "License");
 * you may not use this file except in compliance with the License.
 * You may obtain a copy of the License at
 *
 *     http://www.apache.org/licenses/LICENSE-2.0
 *
 * Unless required by applicable law or agreed to in writing, software
 * distributed under the License is distributed on an "AS IS" BASIS,
 * WITHOUT WARRANTIES OR CONDITIONS OF ANY KIND, either express or implied.
 * See the License for the specific language governing permissions and
 * limitations under the License.
 */

#include "flatbuffers/flatc.h"

#include <algorithm>
#include <cstring>
#include <limits>
#include <list>
#include <memory>
#include <sstream>
#include <string>

#include "annotated_binary_text_gen.h"
#include "binary_annotator.h"
#include "flatbuffers/code_generator.h"
#include "flatbuffers/idl.h"
#include "flatbuffers/util.h"

namespace flatbuffers {

static const char* FLATC_VERSION() { return FLATBUFFERS_VERSION(); }

void FlatCompiler::ParseFile(
    flatbuffers::Parser& parser, const std::string& filename,
    const std::string& contents,
    const std::vector<const char*>& include_directories) const {
  const bool is_json_schema =
      filename.size() >= strlen(".schema.json") &&
      filename.compare(filename.size() - strlen(".schema.json"),
                       strlen(".schema.json"), ".schema.json") == 0;

  if (is_json_schema) {
    if (!parser.ParseJsonSchema(contents.c_str(), filename.c_str())) {
      Error(parser.error_, false, false);
    }
    if (!parser.error_.empty()) {
      Warn(parser.error_, false);
    }
    return;
  }

  auto local_include_directory = flatbuffers::StripFileName(filename);

  std::vector<const char*> inc_directories;
  inc_directories.insert(inc_directories.end(), include_directories.begin(),
                         include_directories.end());
  inc_directories.push_back(local_include_directory.c_str());
  inc_directories.push_back(nullptr);

  if (!parser.Parse(contents.c_str(), &inc_directories[0], filename.c_str())) {
    Error(parser.error_, false, false);
  }
  if (!parser.error_.empty()) {
    Warn(parser.error_, false);
  }
}

void FlatCompiler::LoadBinarySchema(flatbuffers::Parser& parser,
                                    const std::string& filename,
                                    const std::string& contents) {
  if (!parser.Deserialize(reinterpret_cast<const uint8_t*>(contents.c_str()),
                          contents.size())) {
    Error("failed to load binary schema: " + filename, false, false);
  }
}

void FlatCompiler::Warn(const std::string& warn, bool show_exe_name) const {
  params_.warn_fn(this, warn, show_exe_name);
}

void FlatCompiler::Error(const std::string& err, bool usage,
                         bool show_exe_name) const {
  params_.error_fn(this, err, usage, show_exe_name);
}

const static FlatCOption flatc_options[] = {
    {"o", "", "PATH", "Prefix PATH to all generated files."},
    {"I", "", "PATH", "Search for includes in the specified path."},
    {"M", "", "", "Print make rules for generated files."},
    {"", "version", "", "Print the version number of flatc and exit."},
    {"h", "help", "", "Prints this help text and exit."},
    {"", "strict-json", "",
     "Strict JSON: field names must be / will be quoted, no trailing commas in "
     "tables/vectors."},
    {"", "allow-non-utf8", "",
     "Pass non-UTF-8 input through parser and emit nonstandard \\x escapes in "
     "JSON. (Default is to raise parse error on non-UTF-8 input.)"},
    {"", "natural-utf8", "",
     "Output strings with UTF-8 as human-readable strings. By default, UTF-8 "
     "characters are printed as \\uXXXX escapes."},
    {"", "defaults-json", "",
     "Output fields whose value is the default when writing JSON"},
    {"", "unknown-json", "",
     "Allow fields in JSON that are not defined in the schema. These fields "
     "will be discarded when generating binaries."},
    {"", "no-prefix", "",
     "Don't prefix enum values with the enum type in C++."},
    {"", "scoped-enums", "",
     "Use C++11 style scoped and strongly typed enums. Also implies "
     "--no-prefix."},
    {"", "no-emit-min-max-enum-values", "",
     "Disable generation of MIN and MAX enumerated values for scoped enums "
     "and prefixed enums."},
    {"", "swift-implementation-only", "",
     "Adds a @_implementationOnly to swift imports"},
    {"", "gen-includes", "",
     "(deprecated), this is the default behavior. If the original behavior is "
     "required (no include statements) use --no-includes."},
    {"", "no-includes", "",
     "Don't generate include statements for included schemas the generated "
     "file depends on (C++, Python, Proto-to-Fbs)."},
    {"", "gen-mutable", "",
     "Generate accessors that can mutate buffers in-place."},
    {"", "gen-onefile", "",
     "Generate a single output file for C#, Go, Java, Kotlin and Python. "
     "Implies --no-include."},
    {"", "gen-name-strings", "",
     "Generate type name functions for C++ and Rust."},
    {"", "gen-object-api", "", "Generate an additional object-based API."},
    {"", "gen-compare", "", "Generate operator== for object-based API types."},
    {"", "gen-nullable", "",
     "Add Clang _Nullable for C++ pointer. or @Nullable for Java"},
    {"", "java-package-prefix", "",
     "Add a prefix to the generated package name for Java."},
    {"", "java-checkerframework", "", "Add @Pure for Java."},
    {"", "gen-generated", "", "Add @Generated annotation for Java."},
    {"", "gen-jvmstatic", "",
     "Add @JvmStatic annotation for Kotlin methods in companion object for "
     "interop from Java to Kotlin."},
    {"", "gen-all", "",
     "Generate not just code for the current schema files, but for all files "
     "it "
     "includes as well. If the language uses a single file for output (by "
     "default the case for C++ and JS), all code will end up in this one "
     "file."},
    {"", "gen-json-emit", "",
     "Generates encoding code which emits Flatbuffers into JSON"},
    {"", "cpp-include", "", "Adds an #include in generated file."},
    {"", "cpp-ptr-type", "T",
     "Set object API pointer type (default std::unique_ptr)."},
    {"", "cpp-str-type", "T",
     "Set object API string type (default std::string). T::c_str(), "
     "T::length() "
     "and T::empty() must be supported. The custom type also needs to be "
     "constructible from std::string (see the --cpp-str-flex-ctor option to "
     "change this behavior)"},
    {"", "cpp-str-flex-ctor", "",
     "Don't construct custom string types by passing std::string from "
     "Flatbuffers, but (char* + length)."},
    {"", "cpp-field-case-style", "STYLE",
     "Generate C++ fields using selected case style. Supported STYLE values: * "
     "'unchanged' - leave unchanged (default) * 'upper' - schema snake_case "
     "emits UpperCamel; * 'lower' - schema snake_case emits lowerCamel."},
    {"", "cpp-std", "CPP_STD",
     "Generate a C++ code using features of selected C++ standard. Supported "
     "CPP_STD values: * 'c++0x' - generate code compatible with old compilers; "
     "'c++11' - use C++11 code generator (default); * 'c++17' - use C++17 "
     "features in generated code (experimental)."},
    {"", "cpp-static-reflection", "",
     "When using C++17, generate extra code to provide compile-time (static) "
     "reflection of Flatbuffers types. Requires --cpp-std to be \"c++17\" or "
     "higher."},
    {"", "object-prefix", "PREFIX",
     "Customize class prefix for C++ object-based API."},
    {"", "object-suffix", "SUFFIX",
     "Customize class suffix for C++ object-based API. Default Value is "
     "\"T\"."},
    {"", "go-namespace", "", "Generate the overriding namespace in Golang."},
    {"", "go-import", "IMPORT",
     "Generate the overriding import for flatbuffers in Golang (default is "
     "\"github.com/google/flatbuffers/go\")."},
    {"", "go-module-name", "",
     "Prefix local import paths of generated go code with the module name"},
    {"", "raw-binary", "",
     "Allow binaries without file_identifier to be read. This may crash flatc "
     "given a mismatched schema."},
    {"", "size-prefixed", "", "Input binaries are size prefixed buffers."},
    {"", "proto-namespace-suffix", "SUFFIX",
     "Add this namespace to any flatbuffers generated from protobufs."},
    {"", "oneof-union", "", "Translate .proto oneofs to flatbuffer unions."},
    {"", "keep-proto-id", "", "Keep protobuf field ids in generated fbs file."},
    {"", "proto-id-gap", "",
     "Action that should be taken when a gap between protobuf ids found. "
     "Supported values: * "
     "'nop' - do not care about gap * 'warn' - A warning message will be shown "
     "about the gap in protobuf ids"
     "(default) "
     "* 'error' - An error message will be shown and the fbs generation will "
     "be "
     "interrupted."},
    {"", "grpc", "", "Generate GRPC interfaces for the specified languages."},
    {"", "schema", "", "Serialize schemas instead of JSON (use with -b)."},
    {"", "bfbs-filenames", "PATH",
     "Sets the root path where reflection filenames in reflection.fbs are "
     "relative to. The 'root' is denoted with  `//`. E.g. if PATH=/a/b/c "
     "then /a/d/e.fbs will be serialized as //../d/e.fbs. (PATH defaults to "
     "the "
     "directory of the first provided schema file."},
    {"", "bfbs-absolute-paths", "",
     "Uses absolute paths instead of relative paths in the BFBS output."},
    {"", "bfbs-comments", "", "Add doc comments to the binary schema files."},
    {"", "bfbs-builtins", "",
     "Add builtin attributes to the binary schema files."},
    {"", "bfbs-gen-embed", "",
     "Generate code to embed the bfbs schema to the source."},
    {"", "conform", "FILE",
     "Specify a schema the following schemas should be an evolution of. Gives "
     "errors if not."},
    {"", "conform-includes", "PATH",
     "Include path for the schema given with --conform PATH"},
    {"", "filename-suffix", "SUFFIX",
     "The suffix appended to the generated file names (Default is "
     "'_generated')."},
    {"", "filename-ext", "EXT",
     "The extension appended to the generated file names. Default is "
     "language-specific (e.g., '.h' for C++)"},
    {"", "include-prefix", "PATH",
     "Prefix this PATH to any generated include statements."},
    {"", "keep-prefix", "",
     "Keep original prefix of schema include statement."},
    {"", "reflect-types", "",
     "Add minimal type reflection to code generation."},
    {"", "reflect-names", "", "Add minimal type/name reflection."},
    {"", "rust-serialize", "",
     "Implement serde::Serialize on generated Rust types."},
    {"", "rust-module-root-file", "",
     "Generate rust code in individual files with a module root file."},
    {"", "root-type", "T", "Select or override the default root_type."},
    {"", "require-explicit-ids", "",
     "When parsing schemas, require explicit ids (id: x)."},
    {"", "force-defaults", "",
     "Emit default values in binary output from JSON"},
    {"", "force-empty", "",
     "When serializing from object API representation, force strings and "
     "vectors to empty rather than null."},
    {"", "force-empty-vectors", "",
     "When serializing from object API representation, force vectors to empty "
     "rather than null."},
    {"", "flexbuffers", "",
     "Used with \"binary\" and \"json\" options, it generates data using "
     "schema-less FlexBuffers."},
    {"", "no-warnings", "", "Inhibit all warnings messages."},
    {"", "warnings-as-errors", "", "Treat all warnings as errors."},
    {"", "cs-global-alias", "",
     "Prepend \"global::\" to all user generated csharp classes and "
     "structs."},
    {"", "cs-gen-json-serializer", "",
     "Allows (de)serialization of JSON text in the Object API. (requires "
     "--gen-object-api)."},
    {"", "json-nested-bytes", "",
     "Allow a nested_flatbuffer field to be parsed as a vector of bytes "
     "in JSON, which is unsafe unless checked by a verifier afterwards."},
    {"", "ts-flat-files", "", "(deprecated) Alias for --gen-all."},
    {"", "ts-entry-points", "", "(deprecated) Alias for --gen-all."},
    {"", "annotate-sparse-vectors", "", "Don't annotate every vector element."},
    {"", "annotate", "SCHEMA",
     "Annotate the provided BINARY_FILE with the specified SCHEMA file."},
    {"", "no-leak-private-annotation", "",
     "Prevents multiple type of annotations within a Fbs SCHEMA file. "
     "Currently this is required to generate private types in Rust"},
    {"", "python-no-type-prefix-suffix", "",
     "Skip emission of Python functions that are prefixed with typenames"},
    {"", "preserve-case", "", "Preserve all property cases as defined in IDL"},
<<<<<<< HEAD
=======
    {"", "jsonschema-xflatbuffers", "",
     "Include x-flatbuffers metadata in generated JSON Schema."},
>>>>>>> 31a1d6d7
    {"", "python-typing", "", "Generate Python type annotations"},
    {"", "python-version", "", "Generate code for the given Python version."},
    {"", "python-decode-obj-api-strings", "",
     "Decode bytes to strings for the Python Object API"},
    {"", "python-gen-numpy", "", "Whether to generate numpy helpers."},
    {"", "ts-omit-entrypoint", "",
     "Omit emission of namespace entrypoint file"},
    {"", "file-names-only", "",
     "Print out generated file names without writing to the files"},
    {"", "grpc-filename-suffix", "SUFFIX",
     "The suffix for the generated file names (Default is '.fb')."},
    {"", "grpc-additional-header", "",
     "Additional headers to prepend to the generated files."},
    {"", "grpc-use-system-headers", "",
     "Use <> for headers included from the generated code."},
    {"", "grpc-search-path", "PATH", "Prefix to any gRPC includes."},
    {"", "grpc-python-typed-handlers", "",
     "The handlers will use the generated classes rather than raw bytes."},
    {"", "grpc-callback-api", "",
     "Generate gRPC code using the callback (reactor) API instead of legacy "
     "sync/async."},
};

auto cmp = [](FlatCOption a, FlatCOption b) { return a.long_opt < b.long_opt; };
static std::set<FlatCOption, decltype(cmp)> language_options(cmp);

static void AppendTextWrappedString(std::stringstream& ss, std::string& text,
                                    size_t max_col, size_t start_col) {
  size_t max_line_length = max_col - start_col;

  if (text.length() > max_line_length) {
    size_t ideal_break_location = text.rfind(' ', max_line_length);
    size_t length = std::min(max_line_length, ideal_break_location);
    ss << text.substr(0, length) << "\n";
    ss << std::string(start_col, ' ');
    std::string rest_of_description = text.substr(
        ((ideal_break_location < max_line_length || text.at(length) == ' ')
             ? length + 1
             : length));
    AppendTextWrappedString(ss, rest_of_description, max_col, start_col);
  } else {
    ss << text;
  }
}

static void AppendOption(std::stringstream& ss, const FlatCOption& option,
                         size_t max_col, size_t min_col_for_description) {
  size_t chars = 2;
  ss << "  ";
  if (!option.short_opt.empty()) {
    chars += 2 + option.short_opt.length();
    ss << "-" << option.short_opt;
    if (!option.long_opt.empty()) {
      chars++;
      ss << ",";
    }
    ss << " ";
  }
  if (!option.long_opt.empty()) {
    chars += 3 + option.long_opt.length();
    ss << "--" << option.long_opt << " ";
  }
  if (!option.parameter.empty()) {
    chars += 1 + option.parameter.length();
    ss << option.parameter << " ";
  }
  size_t start_of_description = chars;
  if (start_of_description > min_col_for_description) {
    ss << "\n";
    start_of_description = min_col_for_description;
    ss << std::string(start_of_description, ' ');
  } else {
    while (start_of_description < min_col_for_description) {
      ss << " ";
      start_of_description++;
    }
  }
  if (!option.description.empty()) {
    std::string description = option.description;
    AppendTextWrappedString(ss, description, max_col, start_of_description);
  }
  ss << "\n";
}

static void AppendShortOption(std::stringstream& ss,
                              const FlatCOption& option) {
  if (!option.short_opt.empty()) {
    ss << "-" << option.short_opt;
    if (!option.long_opt.empty()) {
      ss << "|";
    }
  }
  if (!option.long_opt.empty()) {
    ss << "--" << option.long_opt;
  }
}

std::string FlatCompiler::GetShortUsageString(
    const std::string& program_name) const {
  std::stringstream ss;
  ss << "Usage: " << program_name << " [";

  for (const FlatCOption& option : language_options) {
    AppendShortOption(ss, option);
    ss << ", ";
  }

  for (const FlatCOption& option : flatc_options) {
    AppendShortOption(ss, option);
    ss << ", ";
  }

  ss.seekp(-2, ss.cur);
  ss << "]... FILE... [-- BINARY_FILE...]";
  std::string help = ss.str();
  std::stringstream ss_textwrap;
  AppendTextWrappedString(ss_textwrap, help, 80, 0);
  return ss_textwrap.str();
}

std::string FlatCompiler::GetUsageString(
    const std::string& program_name) const {
  std::stringstream ss;
  ss << "Usage: " << program_name
     << " [OPTION]... FILE... [-- BINARY_FILE...]\n";

  for (const FlatCOption& option : language_options) {
    AppendOption(ss, option, 80, 25);
  }
  ss << "\n";

  for (const FlatCOption& option : flatc_options) {
    AppendOption(ss, option, 80, 25);
  }
  ss << "\n";

  std::string files_description =
      "FILEs may be schemas (must end in .fbs, .proto, or .schema.json), "
      "binary schemas (must end in .bfbs) or JSON files (conforming to "
      "preceding schema). BINARY_FILEs "
      "after the -- must be binary flatbuffer format files. Output files are "
      "named using the base file name of the input, and written to the current "
      "directory or the path given by -o. example: " +
      program_name + " -c -b schema1.fbs schema2.fbs data.json";
  AppendTextWrappedString(ss, files_description, 80, 0);
  ss << "\n";
  return ss.str();
}

void FlatCompiler::AnnotateBinaries(const uint8_t* binary_schema,
                                    const uint64_t binary_schema_size,
                                    const FlatCOptions& options) {
  const std::string& schema_filename = options.annotate_schema;

  for (const std::string& filename : options.filenames) {
    std::string binary_contents;
    if (!flatbuffers::LoadFile(filename.c_str(), true, &binary_contents)) {
      Warn("unable to load binary file: " + filename);
      continue;
    }

    const uint8_t* binary =
        reinterpret_cast<const uint8_t*>(binary_contents.c_str());
    const size_t binary_size = binary_contents.size();
    const bool is_size_prefixed = options.opts.size_prefixed;

    flatbuffers::BinaryAnnotator binary_annotator(
        binary_schema, binary_schema_size, binary, binary_size,
        is_size_prefixed);

    auto annotations = binary_annotator.Annotate();

    flatbuffers::AnnotatedBinaryTextGenerator::Options text_gen_opts;
    text_gen_opts.include_vector_contents =
        options.annotate_include_vector_contents;

    // TODO(dbaileychess): Right now we just support a single text-based
    // output of the annotated binary schema, which we generate here. We
    // could output the raw annotations instead and have third-party tools
    // use them to generate their own output.
    flatbuffers::AnnotatedBinaryTextGenerator text_generator(
        text_gen_opts, annotations, binary, binary_size);

    text_generator.Generate(filename, schema_filename);
  }
}

FlatCOptions FlatCompiler::ParseFromCommandLineArguments(int argc,
                                                         const char** argv) {
  if (argc <= 1) {
    Error("Need to provide at least one argument.");
  }

  FlatCOptions options;

  options.program_name = std::string(argv[0]);

  IDLOptions& opts = options.opts;

  for (int argi = 1; argi < argc; argi++) {
    std::string arg = argv[argi];
    if (arg[0] == '-') {
      if (options.filenames.size() && arg[1] != '-')
        Error("invalid option location: " + arg, true);
      if (arg == "-o") {
        if (++argi >= argc) Error("missing path following: " + arg, true);
        options.output_path = flatbuffers::ConCatPathFileName(
            flatbuffers::PosixPath(argv[argi]), "");
      } else if (arg == "-I") {
        if (++argi >= argc) Error("missing path following: " + arg, true);
        options.include_directories_storage.push_back(
            flatbuffers::PosixPath(argv[argi]));
        options.include_directories.push_back(
            options.include_directories_storage.back().c_str());
      } else if (arg == "--bfbs-filenames") {
        if (++argi > argc) Error("missing path following: " + arg, true);
        opts.project_root = argv[argi];
        if (!DirExists(opts.project_root.c_str()))
          Error(arg + " is not a directory: " + opts.project_root);
      } else if (arg == "--conform") {
        if (++argi >= argc) Error("missing path following: " + arg, true);
        options.conform_to_schema = flatbuffers::PosixPath(argv[argi]);
      } else if (arg == "--conform-includes") {
        if (++argi >= argc) Error("missing path following: " + arg, true);
        options.include_directories_storage.push_back(
            flatbuffers::PosixPath(argv[argi]));
        options.conform_include_directories.push_back(
            options.include_directories_storage.back().c_str());
      } else if (arg == "--include-prefix") {
        if (++argi >= argc) Error("missing path following: " + arg, true);
        opts.include_prefix = flatbuffers::ConCatPathFileName(
            flatbuffers::PosixPath(argv[argi]), "");
      } else if (arg == "--keep-prefix") {
        opts.keep_prefix = true;
      } else if (arg == "--strict-json") {
        opts.strict_json = true;
      } else if (arg == "--allow-non-utf8") {
        opts.allow_non_utf8 = true;
      } else if (arg == "--natural-utf8") {
        opts.natural_utf8 = true;
      } else if (arg == "--go-namespace") {
        if (++argi >= argc) Error("missing golang namespace" + arg, true);
        opts.go_namespace = argv[argi];
      } else if (arg == "--go-import") {
        if (++argi >= argc) Error("missing golang import" + arg, true);
        opts.go_import = argv[argi];
      } else if (arg == "--go-module-name") {
        if (++argi >= argc) Error("missing golang module name" + arg, true);
        opts.go_module_name = argv[argi];
      } else if (arg == "--defaults-json") {
        opts.output_default_scalars_in_json = true;
      } else if (arg == "--unknown-json") {
        opts.skip_unexpected_fields_in_json = true;
      } else if (arg == "--no-prefix") {
        opts.prefixed_enums = false;
      } else if (arg == "--cpp-minify-enums") {
        opts.cpp_minify_enums = true;
      } else if (arg == "--scoped-enums") {
        opts.prefixed_enums = false;
        opts.scoped_enums = true;
      } else if (arg == "--no-emit-min-max-enum-values") {
        opts.emit_min_max_enum_values = false;
      } else if (arg == "--no-union-value-namespacing") {
        opts.union_value_namespacing = false;
      } else if (arg == "--gen-mutable") {
        opts.mutable_buffer = true;
      } else if (arg == "--gen-name-strings") {
        opts.generate_name_strings = true;
      } else if (arg == "--gen-object-api") {
        opts.generate_object_based_api = true;
      } else if (arg == "--gen-compare") {
        opts.gen_compare = true;
      } else if (arg == "--gen-absl-hash") {
        opts.gen_absl_hash = true;
      } else if (arg == "--cpp-include") {
        if (++argi >= argc) Error("missing include following: " + arg, true);
        opts.cpp_includes.push_back(argv[argi]);
      } else if (arg == "--cpp-ptr-type") {
        if (++argi >= argc) Error("missing type following: " + arg, true);
        opts.cpp_object_api_pointer_type = argv[argi];
      } else if (arg == "--cpp-str-type") {
        if (++argi >= argc) Error("missing type following: " + arg, true);
        opts.cpp_object_api_string_type = argv[argi];
      } else if (arg == "--cpp-str-flex-ctor") {
        opts.cpp_object_api_string_flexible_constructor = true;
      } else if (arg == "--no-cpp-direct-copy") {
        opts.cpp_direct_copy = false;
      } else if (arg == "--cpp-field-case-style") {
        if (++argi >= argc) Error("missing case style following: " + arg, true);
        if (!strcmp(argv[argi], "unchanged"))
          opts.cpp_object_api_field_case_style =
              IDLOptions::CaseStyle_Unchanged;
        else if (!strcmp(argv[argi], "upper"))
          opts.cpp_object_api_field_case_style = IDLOptions::CaseStyle_Upper;
        else if (!strcmp(argv[argi], "lower"))
          opts.cpp_object_api_field_case_style = IDLOptions::CaseStyle_Lower;
        else
          Error("unknown case style: " + std::string(argv[argi]), true);
      } else if (arg == "--gen-nullable") {
        opts.gen_nullable = true;
      } else if (arg == "--java-package-prefix") {
        if (++argi >= argc) Error("missing prefix following: " + arg, true);
        opts.java_package_prefix = argv[argi];
      } else if (arg == "--java-checkerframework") {
        opts.java_checkerframework = true;
      } else if (arg == "--gen-generated") {
        opts.gen_generated = true;
      } else if (arg == "--swift-implementation-only") {
        opts.swift_implementation_only = true;
      } else if (arg == "--gen-json-emit") {
        opts.gen_json_coders = true;
      } else if (arg == "--object-prefix") {
        if (++argi >= argc) Error("missing prefix following: " + arg, true);
        opts.object_prefix = argv[argi];
      } else if (arg == "--object-suffix") {
        if (++argi >= argc) Error("missing suffix following: " + arg, true);
        opts.object_suffix = argv[argi];
      } else if (arg == "--gen-all") {
        opts.generate_all = true;
        opts.include_dependence_headers = false;
      } else if (arg == "--gen-includes") {
        // Deprecated, remove this option some time in the future.
        Warn("warning: --gen-includes is deprecated (it is now default)\n");
      } else if (arg == "--no-includes") {
        opts.include_dependence_headers = false;
      } else if (arg == "--gen-onefile") {
        opts.one_file = true;
        opts.include_dependence_headers = false;
      } else if (arg == "--raw-binary") {
        options.raw_binary = true;
      } else if (arg == "--size-prefixed") {
        opts.size_prefixed = true;
      } else if (arg == "--") {  // Separator between text and binary inputs.
        options.binary_files_from = options.filenames.size();
      } else if (arg == "--proto-namespace-suffix") {
        if (++argi >= argc) Error("missing namespace suffix" + arg, true);
        opts.proto_namespace_suffix = argv[argi];
      } else if (arg == "--oneof-union") {
        opts.proto_oneof_union = true;
      } else if (arg == "--keep-proto-id") {
        opts.keep_proto_id = true;
      } else if (arg == "--proto-id-gap") {
        if (++argi >= argc) Error("missing case style following: " + arg, true);
        if (!strcmp(argv[argi], "nop"))
          opts.proto_id_gap_action = IDLOptions::ProtoIdGapAction::NO_OP;
        else if (!strcmp(argv[argi], "warn"))
          opts.proto_id_gap_action = IDLOptions::ProtoIdGapAction::WARNING;
        else if (!strcmp(argv[argi], "error"))
          opts.proto_id_gap_action = IDLOptions::ProtoIdGapAction::ERROR;
        else
          Error("unknown case style: " + std::string(argv[argi]), true);
      } else if (arg == "--schema") {
        options.schema_binary = true;
      } else if (arg == "-M") {
        options.print_make_rules = true;
      } else if (arg == "--version") {
        printf("flatc version %s\n", FLATC_VERSION());
        exit(0);
      } else if (arg == "--help" || arg == "-h") {
        printf("%s\n", GetUsageString(options.program_name).c_str());
        exit(0);
      } else if (arg == "--grpc") {
        options.grpc_enabled = true;
      } else if (arg == "--bfbs-comments") {
        opts.binary_schema_comments = true;
      } else if (arg == "--bfbs-builtins") {
        opts.binary_schema_builtins = true;
      } else if (arg == "--bfbs-gen-embed") {
        opts.binary_schema_gen_embed = true;
      } else if (arg == "--bfbs-absolute-paths") {
        opts.binary_schema_absolute_paths = true;
      } else if (arg == "--reflect-types") {
        opts.mini_reflect = IDLOptions::kTypes;
      } else if (arg == "--reflect-names") {
        opts.mini_reflect = IDLOptions::kTypesAndNames;
      } else if (arg == "--rust-serialize") {
        opts.rust_serialize = true;
      } else if (arg == "--rust-module-root-file") {
        opts.rust_module_root_file = true;
      } else if (arg == "--require-explicit-ids") {
        opts.require_explicit_ids = true;
      } else if (arg == "--root-type") {
        if (++argi >= argc) Error("missing type following: " + arg, true);
        opts.root_type = argv[argi];
      } else if (arg == "--filename-suffix") {
        if (++argi >= argc) Error("missing filename suffix: " + arg, true);
        opts.filename_suffix = argv[argi];
      } else if (arg == "--filename-ext") {
        if (++argi >= argc) Error("missing filename extension: " + arg, true);
        opts.filename_extension = argv[argi];
      } else if (arg == "--force-defaults") {
        opts.force_defaults = true;
      } else if (arg == "--force-empty") {
        opts.set_empty_strings_to_null = false;
        opts.set_empty_vectors_to_null = false;
      } else if (arg == "--force-empty-vectors") {
        opts.set_empty_vectors_to_null = false;
      } else if (arg == "--preserve-case") {
        options.preserve_case = true;
<<<<<<< HEAD
=======
      } else if (arg == "--jsonschema-xflatbuffers") {
        opts.jsonschema_include_xflatbuffers = true;
>>>>>>> 31a1d6d7
      } else if (arg == "--java-primitive-has-method") {
        opts.java_primitive_has_method = true;
      } else if (arg == "--cs-gen-json-serializer") {
        opts.cs_gen_json_serializer = true;
      } else if (arg == "--flexbuffers") {
        opts.use_flexbuffers = true;
      } else if (arg == "--gen-jvmstatic") {
        opts.gen_jvmstatic = true;
      } else if (arg == "--no-warnings") {
        opts.no_warnings = true;
      } else if (arg == "--warnings-as-errors") {
        opts.warnings_as_errors = true;
      } else if (arg == "--cpp-std") {
        if (++argi >= argc)
          Error("missing C++ standard specification" + arg, true);
        opts.cpp_std = argv[argi];
      } else if (arg.rfind("--cpp-std=", 0) == 0) {
        opts.cpp_std = arg.substr(std::string("--cpp-std=").size());
      } else if (arg == "--cpp-static-reflection") {
        opts.cpp_static_reflection = true;
      } else if (arg == "--cs-global-alias") {
        opts.cs_global_alias = true;
      } else if (arg == "--json-nested-bytes") {
        opts.json_nested_legacy_flatbuffers = true;
      } else if (arg == "--ts-flat-files") {
        // deprecated -- just enables generate_all
        Warn("--ts-flat-files is deprecated; use --gen-all instead.\n");
        opts.generate_all = true;
      } else if (arg == "--ts-entry-points") {
        // deprecated -- just enables generate_all
        Warn("--ts-entry-points is deprecated; use --gen-all instead.\n");
        opts.generate_all = true;
      } else if (arg == "--ts-no-import-ext") {
        opts.ts_no_import_ext = true;
      } else if (arg == "--no-leak-private-annotation") {
        opts.no_leak_private_annotations = true;
      } else if (arg == "--python-no-type-prefix-suffix") {
        opts.python_no_type_prefix_suffix = true;
      } else if (arg == "--python-typing") {
        opts.python_typing = true;
      } else if (arg.rfind("--python-version=", 0) == 0) {
        opts.python_version =
            arg.substr(std::string("--python-version=").size());
      } else if (arg == "--python-version") {
        if (++argi >= argc) Error("missing value following: " + arg, true);
        opts.python_version = argv[argi];
      } else if (arg == "--python-decode-obj-api-strings") {
        opts.python_decode_obj_api_strings = true;
      } else if (arg == "--python-gen-numpy" ||
                 arg == "--python-gen-numpy=true") {
        opts.python_gen_numpy = true;
      } else if (arg == "--no-python-gen-numpy" ||
                 arg == "--python-gen-numpy=false") {
        opts.python_gen_numpy = false;
      } else if (arg == "--ts-omit-entrypoint") {
        opts.ts_omit_entrypoint = true;
      } else if (arg == "--annotate-sparse-vectors") {
        options.annotate_include_vector_contents = false;
      } else if (arg == "--annotate") {
        if (++argi >= argc) Error("missing path following: " + arg, true);
        options.annotate_schema = flatbuffers::PosixPath(argv[argi]);
      } else if (arg == "--file-names-only") {
        options.file_names_only = true;
      } else if (arg == "--grpc-filename-suffix") {
        if (++argi >= argc) Error("missing gRPC filename suffix: " + arg, true);
        opts.grpc_filename_suffix = argv[argi];
      } else if (arg.rfind("--grpc-filename-suffix=", 0) == 0) {
        opts.grpc_filename_suffix =
            arg.substr(std::string("--grpc-filename-suffix=").size());
      } else if (arg == "--grpc-additional-header") {
        if (++argi >= argc) Error("missing include following: " + arg, true);
        opts.grpc_additional_headers.push_back(argv[argi]);
      } else if (arg.rfind("--grpc-additional-header=", 0) == 0) {
        opts.grpc_additional_headers.push_back(
            arg.substr(std::string("--grpc-additional-header=").size()));
      } else if (arg == "--grpc-search-path") {
        if (++argi >= argc) Error("missing gRPC search path: " + arg, true);
        opts.grpc_search_path = argv[argi];
      } else if (arg.rfind("--grpc-search-path=", 0) == 0) {
        opts.grpc_search_path =
            arg.substr(std::string("--grpc-search-path=").size());
      } else if (arg == "--grpc-use-system-headers" ||
                 arg == "--grpc-use-system-headers=true") {
        opts.grpc_use_system_headers = true;
      } else if (arg == "--no-grpc-use-system-headers" ||
                 arg == "--grpc-use-system-headers=false") {
        opts.grpc_use_system_headers = false;
      } else if (arg == "--grpc-python-typed-handlers" ||
                 arg == "--grpc-python-typed-handlers=true") {
        opts.grpc_python_typed_handlers = true;
      } else if (arg == "--no-grpc-python-typed-handlers" ||
                 arg == "--grpc-python-typed-handlers=false") {
        opts.grpc_python_typed_handlers = false;
      } else if (arg == "--grpc-callback-api" ||
                 arg == "--grpc-callback-api=true") {
        opts.grpc_callback_api = true;
      } else if (arg == "--no-grpc-callback-api" ||
                 arg == "--grpc-callback-api=false") {
        opts.grpc_callback_api = false;
      } else {
        if (arg == "--proto") {
          opts.proto_mode = true;
        }

        auto code_generator_it = code_generators_.find(arg);

        if (code_generator_it != code_generators_.end()) {
          options.generators.push_back(code_generator_it->second);
          if (options.preserve_case) {
            static const std::set<std::string> preserve_case_supported = {
                "dart", "cpp",        "go",   "php", "python",
                "ts",   "jsonschema", "rust", "java"};
            std::string matched_lang = arg;
            if (matched_lang.rfind("--", 0) == 0)
              matched_lang = matched_lang.substr(2);
            else if (matched_lang.rfind("-", 0) == 0)
              matched_lang = matched_lang.substr(1);
            static const std::map<std::string, std::string> short_to_lang = {
                {"b", "binary"}, {"c", "cpp"},  {"n", "csharp"}, {"d", "dart"},
                {"g", "go"},     {"j", "java"}, {"t", "json"},   {"l", "lua"},
                {"p", "python"}, {"r", "rust"}, {"T", "ts"}};
            auto it_lang = short_to_lang.find(matched_lang);
            if (it_lang != short_to_lang.end()) matched_lang = it_lang->second;
            if (!preserve_case_supported.count(matched_lang)) {
              fprintf(stderr,
                      "[FlatBuffers] --preserve-case is not currently "
                      "supported for '%s' (%s).\n"
                      "Pull requests are welcome at: "
                      "https://github.com/google/flatbuffers\n",
                      matched_lang.c_str(), arg.c_str());
            }
          }
        } else {
          Error("unknown commandline argument: " + arg, true, true);
          return options;
        }

        if (code_generator_it == code_generators_.end()) {
          Error("unknown commandline argument: " + arg, true);
          return options;
        }

        std::shared_ptr<CodeGenerator> code_generator =
            code_generator_it->second;

        // TODO(derekbailey): remove in favor of just checking if
        // generators.empty().
        options.any_generator = true;
        opts.lang_to_generate |= code_generator->Language();

        auto is_binary_schema = code_generator->SupportsBfbsGeneration();
        opts.binary_schema_comments = is_binary_schema;
        options.requires_bfbs = is_binary_schema;
        options.generators.push_back(std::move(code_generator));
      }
    } else {
      options.filenames.push_back(flatbuffers::PosixPath(argv[argi]));
    }
  }

  ValidateOptions(options);

  return options;
}

void FlatCompiler::ValidateOptions(const FlatCOptions& options) {
  const IDLOptions& opts = options.opts;

  if (!options.filenames.size()) Error("missing input files", false, true);

  if (opts.proto_mode && options.any_generator) {
    Warn("cannot generate code directly from .proto files", true);
  } else if (!options.any_generator && options.conform_to_schema.empty() &&
             options.annotate_schema.empty()) {
    Error("no options: specify at least one generator.", true);
  }

  if (opts.cs_gen_json_serializer && !opts.generate_object_based_api) {
    Error(
        "--cs-gen-json-serializer requires --gen-object-api to be set as "
        "well.");
  }
}

flatbuffers::Parser FlatCompiler::GetConformParser(
    const FlatCOptions& options) {
  flatbuffers::Parser conform_parser;

  // conform parser should check advanced options,
  // so, it have to have knowledge about languages:
  conform_parser.opts.lang_to_generate = options.opts.lang_to_generate;

  if (!options.conform_to_schema.empty()) {
    std::string contents;
    if (!flatbuffers::LoadFile(options.conform_to_schema.c_str(), true,
                               &contents)) {
      Error("unable to load schema: " + options.conform_to_schema);
    }

    if (flatbuffers::GetExtension(options.conform_to_schema) ==
        reflection::SchemaExtension()) {
      LoadBinarySchema(conform_parser, options.conform_to_schema, contents);
    } else {
      ParseFile(conform_parser, options.conform_to_schema, contents,
                options.conform_include_directories);
    }
  }
  return conform_parser;
}

std::unique_ptr<Parser> FlatCompiler::GenerateCode(const FlatCOptions& options,
                                                   Parser& conform_parser) {
  std::unique_ptr<Parser> parser =
      std::unique_ptr<Parser>(new Parser(options.opts));

  for (auto file_it = options.filenames.begin();
       file_it != options.filenames.end(); ++file_it) {
    IDLOptions opts = options.opts;

    auto& filename = *file_it;
    std::string contents;
    if (!flatbuffers::LoadFile(filename.c_str(), true, &contents))
      Error("unable to load file: " + filename);

    bool is_binary = static_cast<size_t>(file_it - options.filenames.begin()) >=
                     options.binary_files_from;
    auto ext = flatbuffers::GetExtension(filename);
    const bool is_json_schema =
        filename.size() >= strlen(".schema.json") &&
        filename.compare(filename.size() - strlen(".schema.json"),
                         strlen(".schema.json"), ".schema.json") == 0;
    const bool is_schema = is_json_schema || ext == "fbs" || ext == "proto";
    if (is_schema && opts.project_root.empty()) {
      opts.project_root = StripFileName(filename);
    }
    const bool is_binary_schema = ext == reflection::SchemaExtension();
    if (is_binary) {
      parser->builder_.Clear();
      parser->builder_.PushFlatBuffer(
          reinterpret_cast<const uint8_t*>(contents.c_str()),
          contents.length());
      if (!options.raw_binary) {
        // Generally reading binaries that do not correspond to the schema
        // will crash, and sadly there's no way around that when the binary
        // does not contain a file identifier.
        // We'd expect that typically any binary used as a file would have
        // such an identifier, so by default we require them to match.
        if (!parser->file_identifier_.length()) {
          Error("current schema has no file_identifier: cannot test if \"" +
                filename +
                "\" matches the schema, use --raw-binary to read this file"
                " anyway.");
        } else if (!flatbuffers::BufferHasIdentifier(
                       contents.c_str(), parser->file_identifier_.c_str(),
                       opts.size_prefixed)) {
          Error("binary \"" + filename +
                "\" does not have expected file_identifier \"" +
                parser->file_identifier_ +
                "\", use --raw-binary to read this file anyway.");
        }
      }
    } else {
      // Check if file contains 0 bytes.
      if (!opts.use_flexbuffers && !is_binary_schema &&
          contents.length() != strlen(contents.c_str())) {
        Error("input file appears to be binary: " + filename, true);
      }
      if (is_schema || is_binary_schema) {
        // If we're processing multiple schemas, make sure to start each
        // one from scratch. If it depends on previous schemas it must do
        // so explicitly using an include.
        parser.reset(new Parser(opts));
      }
      // Try to parse the file contents (binary schema/flexbuffer/textual
      // schema)
      if (is_binary_schema) {
        LoadBinarySchema(*parser, filename, contents);
      } else if (opts.use_flexbuffers) {
        if (opts.lang_to_generate == IDLOptions::kJson) {
          auto data = reinterpret_cast<const uint8_t*>(contents.c_str());
          auto size = contents.size();
          std::vector<uint8_t> reuse_tracker;
          if (!flexbuffers::VerifyBuffer(data, size, &reuse_tracker))
            Error("flexbuffers file failed to verify: " + filename, false);
          parser->flex_root_ = flexbuffers::GetRoot(data, size);
        } else {
          parser->flex_builder_.Clear();
          ParseFile(*parser, filename, contents, options.include_directories);
        }
      } else {
        ParseFile(*parser, filename, contents, options.include_directories);
        if (!is_schema && !parser->builder_.GetSize()) {
          // If a file doesn't end in .fbs, it must be json/binary. Ensure we
          // didn't just parse a schema with a different extension.
          Error("input file is neither json nor a .fbs (schema) file: " +
                    filename,
                true);
        }
      }
      if ((is_schema || is_binary_schema) &&
          !options.conform_to_schema.empty()) {
        auto err = parser->ConformTo(conform_parser);
        if (!err.empty()) Error("schemas don\'t conform: " + err, false);
      }
      if (options.schema_binary || opts.binary_schema_gen_embed) {
        parser->Serialize();
      }
      if (options.schema_binary) {
        parser->file_extension_ = reflection::SchemaExtension();
      }
    }
    std::string filebase = flatbuffers::StripPath(filename);
    if (is_json_schema) {
      filebase =
          filebase.substr(0, filebase.size() - strlen(".schema.json"));
    } else {
      filebase = flatbuffers::StripExtension(filebase);
    }

    // If one of the generators uses bfbs, serialize the parser and get
    // the serialized buffer and length.
    const uint8_t* bfbs_buffer = nullptr;
    int64_t bfbs_length = 0;
    if (options.requires_bfbs) {
      parser->Serialize();
      bfbs_buffer = parser->builder_.GetBufferPointer();
      bfbs_length = parser->builder_.GetSize();
    }

    for (const std::shared_ptr<CodeGenerator>& code_generator :
         options.generators) {
      if (options.print_make_rules) {
        std::string make_rule;
        const CodeGenerator::Status status = code_generator->GenerateMakeRule(
            *parser, options.output_path, filename, make_rule);
        if (status == CodeGenerator::Status::OK && !make_rule.empty()) {
          printf("%s\n",
                 flatbuffers::WordWrap(make_rule, 80, " ", " \\").c_str());
        } else {
          Error("Cannot generate make rule for " +
                code_generator->LanguageName());
        }
      } else {
        flatbuffers::EnsureDirExists(options.output_path);

        // Prefer bfbs generators if present.
        if (code_generator->SupportsBfbsGeneration()) {
          CodeGenOptions code_gen_options;
          code_gen_options.output_path = options.output_path;
          code_gen_options.file_saver = options.opts.file_saver;

          const CodeGenerator::Status status = code_generator->GenerateCode(
              bfbs_buffer, bfbs_length, code_gen_options);
          if (status != CodeGenerator::Status::OK) {
            Error("Unable to generate " + code_generator->LanguageName() +
                  " for " + filebase + code_generator->status_detail +
                  " using bfbs generator.");
          }
        } else {
          if ((!code_generator->IsSchemaOnly() ||
               (is_schema || is_binary_schema)) &&
              code_generator->GenerateCode(*parser, options.output_path,
                                           filebase) !=
                  CodeGenerator::Status::OK) {
            Error("Unable to generate " + code_generator->LanguageName() +
                  " for " + filebase + code_generator->status_detail);
          }
        }
      }

      if (options.grpc_enabled) {
        const CodeGenerator::Status status = code_generator->GenerateGrpcCode(
            *parser, options.output_path, filebase);

        if (status == CodeGenerator::Status::NOT_IMPLEMENTED) {
          Warn("GRPC interface generator not implemented for " +
               code_generator->LanguageName());
        } else if (status == CodeGenerator::Status::ERROR) {
          Error("Unable to generate GRPC interface for " +
                code_generator->LanguageName());
        }
      }
    }

    if (!opts.root_type.empty()) {
      if (!parser->SetRootType(opts.root_type.c_str()))
        Error("unknown root type: " + opts.root_type);
      else if (parser->root_struct_def_->fixed)
        Error("root type must be a table");
    }

    // We do not want to generate code for the definitions in this file
    // in any files coming up next.
    parser->MarkGenerated();
  }

  return parser;
}

int FlatCompiler::Compile(const FlatCOptions& options) {
  // TODO(derekbailey): change to std::optional<Parser>
  Parser conform_parser = GetConformParser(options);

  // TODO(derekbailey): split to own method.
  if (!options.annotate_schema.empty()) {
    const std::string ext = flatbuffers::GetExtension(options.annotate_schema);
    if (!(ext == reflection::SchemaExtension() || ext == "fbs")) {
      Error("Expected a `.bfbs` or `.fbs` schema, got: " +
            options.annotate_schema);
    }

    const bool is_binary_schema = ext == reflection::SchemaExtension();

    std::string schema_contents;
    if (!flatbuffers::LoadFile(options.annotate_schema.c_str(),
                               /*binary=*/is_binary_schema, &schema_contents)) {
      Error("unable to load schema: " + options.annotate_schema);
    }

    const uint8_t* binary_schema = nullptr;
    uint64_t binary_schema_size = 0;

    IDLOptions binary_opts;
    binary_opts.lang_to_generate |= flatbuffers::IDLOptions::kBinary;
    Parser parser(binary_opts);

    if (is_binary_schema) {
      binary_schema = reinterpret_cast<const uint8_t*>(schema_contents.c_str());
      binary_schema_size = schema_contents.size();
    } else {
      // If we need to generate the .bfbs file from the provided schema file
      // (.fbs)
      ParseFile(parser, options.annotate_schema, schema_contents,
                options.include_directories);
      parser.Serialize();

      binary_schema = parser.builder_.GetBufferPointer();
      binary_schema_size = parser.builder_.GetSize();
    }

    if (binary_schema == nullptr || !binary_schema_size) {
      Error("could not parse a value binary schema from: " +
            options.annotate_schema);
    }

    // Annotate the provided files with the binary_schema.
    AnnotateBinaries(binary_schema, binary_schema_size, options);

    // We don't support doing anything else after annotating a binary.
    return 0;
  }

  if (options.generators.empty() && options.conform_to_schema.empty()) {
    Error("No generator registered");
    return -1;
  }

  std::unique_ptr<Parser> parser = GenerateCode(options, conform_parser);

  for (const auto& code_generator : options.generators) {
    if (code_generator->SupportsRootFileGeneration()) {
      code_generator->GenerateRootFile(*parser, options.output_path);
    }
  }

  return 0;
}

bool FlatCompiler::RegisterCodeGenerator(
    const FlatCOption& option, std::shared_ptr<CodeGenerator> code_generator) {
  if (!option.short_opt.empty() &&
      code_generators_.find("-" + option.short_opt) != code_generators_.end()) {
    Error("multiple generators registered under: -" + option.short_opt, false,
          false);
    return false;
  }

  if (!option.short_opt.empty()) {
    code_generators_["-" + option.short_opt] = code_generator;
  }

  if (!option.long_opt.empty() &&
      code_generators_.find("--" + option.long_opt) != code_generators_.end()) {
    Error("multiple generators registered under: --" + option.long_opt, false,
          false);
    return false;
  }

  if (!option.long_opt.empty()) {
    code_generators_["--" + option.long_opt] = code_generator;
  }

  language_options.insert(option);

  return true;
}

}  // namespace flatbuffers<|MERGE_RESOLUTION|>--- conflicted
+++ resolved
@@ -275,11 +275,8 @@
     {"", "python-no-type-prefix-suffix", "",
      "Skip emission of Python functions that are prefixed with typenames"},
     {"", "preserve-case", "", "Preserve all property cases as defined in IDL"},
-<<<<<<< HEAD
-=======
     {"", "jsonschema-xflatbuffers", "",
      "Include x-flatbuffers metadata in generated JSON Schema."},
->>>>>>> 31a1d6d7
     {"", "python-typing", "", "Generate Python type annotations"},
     {"", "python-version", "", "Generate code for the given Python version."},
     {"", "python-decode-obj-api-strings", "",
@@ -679,11 +676,8 @@
         opts.set_empty_vectors_to_null = false;
       } else if (arg == "--preserve-case") {
         options.preserve_case = true;
-<<<<<<< HEAD
-=======
       } else if (arg == "--jsonschema-xflatbuffers") {
         opts.jsonschema_include_xflatbuffers = true;
->>>>>>> 31a1d6d7
       } else if (arg == "--java-primitive-has-method") {
         opts.java_primitive_has_method = true;
       } else if (arg == "--cs-gen-json-serializer") {
